/*
 * Copyright (C) 2017 The Android Open Source Project
 *
 * Licensed under the Apache License, Version 2.0 (the "License");
 * you may not use this file except in compliance with the License.
 * You may obtain a copy of the License at
 *
 *      http://www.apache.org/licenses/LICENSE-2.0
 *
 * Unless required by applicable law or agreed to in writing, software
 * distributed under the License is distributed on an "AS IS" BASIS,
 * WITHOUT WARRANTIES OR CONDITIONS OF ANY KIND, either express or implied.
 * See the License for the specific language governing permissions and
 * limitations under the License.
 */
package com.google.android.exoplayer2.ext.ima;

import android.content.Context;
import android.net.Uri;
import android.os.Looper;
import android.os.SystemClock;
import android.support.annotation.IntDef;
import android.support.annotation.Nullable;
import android.view.ViewGroup;
import com.google.ads.interactivemedia.v3.api.Ad;
import com.google.ads.interactivemedia.v3.api.AdDisplayContainer;
import com.google.ads.interactivemedia.v3.api.AdError;
import com.google.ads.interactivemedia.v3.api.AdError.AdErrorCode;
import com.google.ads.interactivemedia.v3.api.AdErrorEvent;
import com.google.ads.interactivemedia.v3.api.AdErrorEvent.AdErrorListener;
import com.google.ads.interactivemedia.v3.api.AdEvent;
import com.google.ads.interactivemedia.v3.api.AdEvent.AdEventListener;
import com.google.ads.interactivemedia.v3.api.AdEvent.AdEventType;
import com.google.ads.interactivemedia.v3.api.AdPodInfo;
import com.google.ads.interactivemedia.v3.api.AdsLoader.AdsLoadedListener;
import com.google.ads.interactivemedia.v3.api.AdsManager;
import com.google.ads.interactivemedia.v3.api.AdsManagerLoadedEvent;
import com.google.ads.interactivemedia.v3.api.AdsRenderingSettings;
import com.google.ads.interactivemedia.v3.api.AdsRequest;
import com.google.ads.interactivemedia.v3.api.CompanionAdSlot;
import com.google.ads.interactivemedia.v3.api.ImaSdkFactory;
import com.google.ads.interactivemedia.v3.api.ImaSdkSettings;
import com.google.ads.interactivemedia.v3.api.UiElement;
import com.google.ads.interactivemedia.v3.api.player.ContentProgressProvider;
import com.google.ads.interactivemedia.v3.api.player.VideoAdPlayer;
import com.google.ads.interactivemedia.v3.api.player.VideoProgressUpdate;
import com.google.android.exoplayer2.C;
import com.google.android.exoplayer2.ExoPlaybackException;
import com.google.android.exoplayer2.ExoPlayer;
import com.google.android.exoplayer2.ExoPlayerLibraryInfo;
import com.google.android.exoplayer2.Player;
import com.google.android.exoplayer2.Timeline;
import com.google.android.exoplayer2.source.ads.AdPlaybackState;
import com.google.android.exoplayer2.source.ads.AdPlaybackState.AdState;
import com.google.android.exoplayer2.source.ads.AdsLoader;
import com.google.android.exoplayer2.source.ads.AdsMediaSource.AdLoadException;
import com.google.android.exoplayer2.trackselection.TrackSelectionArray;
import com.google.android.exoplayer2.upstream.DataSpec;
import com.google.android.exoplayer2.util.Assertions;
import com.google.android.exoplayer2.util.Log;
import com.google.android.exoplayer2.util.MimeTypes;
import com.google.android.exoplayer2.util.Util;
import java.io.IOException;
import java.lang.annotation.Documented;
import java.lang.annotation.Retention;
import java.lang.annotation.RetentionPolicy;
import java.util.ArrayList;
import java.util.Arrays;
import java.util.Collection;
import java.util.Collections;
import java.util.HashSet;
import java.util.List;
import java.util.Map;
import java.util.Set;

/** Loads ads using the IMA SDK. All methods are called on the main thread. */
public final class ImaAdsLoader
    implements Player.EventListener,
        AdsLoader,
        VideoAdPlayer,
        ContentProgressProvider,
        AdErrorListener,
        AdsLoadedListener,
        AdEventListener {

  static {
    ExoPlayerLibraryInfo.registerModule("goog.exo.ima");
  }

  /** Builder for {@link ImaAdsLoader}. */
  public static final class Builder {

    private final Context context;

    private @Nullable ImaSdkSettings imaSdkSettings;
    private @Nullable AdEventListener adEventListener;
    private @Nullable Set<UiElement> adUiElements;
    private int vastLoadTimeoutMs;
    private int mediaLoadTimeoutMs;
<<<<<<< HEAD
    private boolean focusSkipButtonWhenAvailable;
=======
    private int mediaBitrate;
>>>>>>> 23666e3a
    private ImaFactory imaFactory;

    /**
     * Creates a new builder for {@link ImaAdsLoader}.
     *
     * @param context The context;
     */
    public Builder(Context context) {
      this.context = Assertions.checkNotNull(context);
      vastLoadTimeoutMs = TIMEOUT_UNSET;
      mediaLoadTimeoutMs = TIMEOUT_UNSET;
<<<<<<< HEAD
      focusSkipButtonWhenAvailable = true;
=======
      mediaBitrate = BITRATE_UNSET;
>>>>>>> 23666e3a
      imaFactory = new DefaultImaFactory();
    }

    /**
     * Sets the IMA SDK settings. The provided settings instance's player type and version fields
     * may be overwritten.
     *
     * <p>If this method is not called the default settings will be used.
     *
     * @param imaSdkSettings The {@link ImaSdkSettings}.
     * @return This builder, for convenience.
     */
    public Builder setImaSdkSettings(ImaSdkSettings imaSdkSettings) {
      this.imaSdkSettings = Assertions.checkNotNull(imaSdkSettings);
      return this;
    }

    /**
     * Sets a listener for ad events that will be passed to {@link
     * AdsManager#addAdEventListener(AdEventListener)}.
     *
     * @param adEventListener The ad event listener.
     * @return This builder, for convenience.
     */
    public Builder setAdEventListener(AdEventListener adEventListener) {
      this.adEventListener = Assertions.checkNotNull(adEventListener);
      return this;
    }

    /**
     * Sets the ad UI elements to be rendered by the IMA SDK.
     *
     * @param adUiElements The ad UI elements to be rendered by the IMA SDK.
     * @return This builder, for convenience.
     * @see AdsRenderingSettings#setUiElements(Set)
     */
    public Builder setAdUiElements(Set<UiElement> adUiElements) {
      this.adUiElements = new HashSet<>(Assertions.checkNotNull(adUiElements));
      return this;
    }

    /**
     * Sets the VAST load timeout, in milliseconds.
     *
     * @param vastLoadTimeoutMs The VAST load timeout, in milliseconds.
     * @return This builder, for convenience.
     * @see AdsRequest#setVastLoadTimeout(float)
     */
    public Builder setVastLoadTimeoutMs(int vastLoadTimeoutMs) {
      Assertions.checkArgument(vastLoadTimeoutMs >= 0);
      this.vastLoadTimeoutMs = vastLoadTimeoutMs;
      return this;
    }

    /**
     * Sets the ad media load timeout, in milliseconds.
     *
     * @param mediaLoadTimeoutMs The ad media load timeout, in milliseconds.
     * @return This builder, for convenience.
     * @see AdsRenderingSettings#setLoadVideoTimeout(int)
     */
    public Builder setMediaLoadTimeoutMs(int mediaLoadTimeoutMs) {
      Assertions.checkArgument(mediaLoadTimeoutMs >= 0);
      this.mediaLoadTimeoutMs = mediaLoadTimeoutMs;
      return this;
    }

    /**
<<<<<<< HEAD
     * Sets whether to focus the skip button (when available) on Android TV devices. The default
     * setting is {@code true}.
     *
     * @param focusSkipButtonWhenAvailable Whether to focus the skip button (when available) on
     *     Android TV devices.
     * @return This builder, for convenience.
     * @see AdsRenderingSettings#setFocusSkipButtonWhenAvailable(boolean)
     */
    public Builder setFocusSkipButtonWhenAvailable(boolean focusSkipButtonWhenAvailable) {
      this.focusSkipButtonWhenAvailable = focusSkipButtonWhenAvailable;
=======
     * Sets the ad media maximum recommended bitrate, in bps.
     *
     * @param bitrate The ad media maximum recommended bitrate, in bps.
     * @return This builder, for convenience.
     * @see AdsRenderingSettings#setBitrateKbps(int)
     */
    public Builder setMaxMediaBitrate(int bitrate) {
      Assertions.checkArgument(bitrate > 0);
      this.mediaBitrate = bitrate;
>>>>>>> 23666e3a
      return this;
    }

    // @VisibleForTesting
    /* package */ Builder setImaFactory(ImaFactory imaFactory) {
      this.imaFactory = Assertions.checkNotNull(imaFactory);
      return this;
    }

    /**
     * Returns a new {@link ImaAdsLoader} for the specified ad tag.
     *
     * @param adTagUri The URI of a compatible ad tag to load. See
     *     https://developers.google.com/interactive-media-ads/docs/sdks/android/compatibility for
     *     information on compatible ad tags.
     * @return The new {@link ImaAdsLoader}.
     */
    public ImaAdsLoader buildForAdTag(Uri adTagUri) {
      return new ImaAdsLoader(
          context,
          adTagUri,
          imaSdkSettings,
          null,
          vastLoadTimeoutMs,
          mediaLoadTimeoutMs,
<<<<<<< HEAD
          focusSkipButtonWhenAvailable,
=======
          mediaBitrate,
          adUiElements,
>>>>>>> 23666e3a
          adEventListener,
          imaFactory);
    }

    /**
     * Returns a new {@link ImaAdsLoader} with the specified sideloaded ads response.
     *
     * @param adsResponse The sideloaded VAST, VMAP, or ad rules response to be used instead of
     *     making a request via an ad tag URL.
     * @return The new {@link ImaAdsLoader}.
     */
    public ImaAdsLoader buildForAdsResponse(String adsResponse) {
      return new ImaAdsLoader(
          context,
          null,
          imaSdkSettings,
          adsResponse,
          vastLoadTimeoutMs,
          mediaLoadTimeoutMs,
<<<<<<< HEAD
          focusSkipButtonWhenAvailable,
=======
          mediaBitrate,
          adUiElements,
>>>>>>> 23666e3a
          adEventListener,
          imaFactory);
    }
  }

  private static final boolean DEBUG = false;
  private static final String TAG = "ImaAdsLoader";

  /**
   * Whether to enable preloading of ads in {@link AdsRenderingSettings}.
   */
  private static final boolean ENABLE_PRELOADING = true;

  private static final String IMA_SDK_SETTINGS_PLAYER_TYPE = "google/exo.ext.ima";
  private static final String IMA_SDK_SETTINGS_PLAYER_VERSION = ExoPlayerLibraryInfo.VERSION;

  /** The value used in {@link VideoProgressUpdate}s to indicate an unset duration. */
  private static final long IMA_DURATION_UNSET = -1L;

  /**
   * Threshold before the end of content at which IMA is notified that content is complete if the
   * player buffers, in milliseconds.
   */
  private static final long END_OF_CONTENT_POSITION_THRESHOLD_MS = 5000;

  /** The maximum duration before an ad break that IMA may start preloading the next ad. */
  private static final long MAXIMUM_PRELOAD_DURATION_MS = 8000;

  private static final int TIMEOUT_UNSET = -1;
  private static final int BITRATE_UNSET = -1;

  /** The state of ad playback. */
  @Documented
  @Retention(RetentionPolicy.SOURCE)
  @IntDef({IMA_AD_STATE_NONE, IMA_AD_STATE_PLAYING, IMA_AD_STATE_PAUSED})
  private @interface ImaAdState {}
  /**
   * The ad playback state when IMA is not playing an ad.
   */
  private static final int IMA_AD_STATE_NONE = 0;
  /**
   * The ad playback state when IMA has called {@link #playAd()} and not {@link #pauseAd()}.
   */
  private static final int IMA_AD_STATE_PLAYING = 1;
  /**
   * The ad playback state when IMA has called {@link #pauseAd()} while playing an ad.
   */
  private static final int IMA_AD_STATE_PAUSED = 2;

  private final @Nullable Uri adTagUri;
  private final @Nullable String adsResponse;
  private final int vastLoadTimeoutMs;
  private final int mediaLoadTimeoutMs;
<<<<<<< HEAD
  private final boolean focusSkipButtonWhenAvailable;
=======
  private final int mediaBitrate;
  private final @Nullable Set<UiElement> adUiElements;
>>>>>>> 23666e3a
  private final @Nullable AdEventListener adEventListener;
  private final ImaFactory imaFactory;
  private final Timeline.Period period;
  private final List<VideoAdPlayerCallback> adCallbacks;
  private final AdDisplayContainer adDisplayContainer;
  private final com.google.ads.interactivemedia.v3.api.AdsLoader adsLoader;

  private Object pendingAdRequestContext;
  private List<String> supportedMimeTypes;
  private EventListener eventListener;
  private Player player;
  private VideoProgressUpdate lastContentProgress;
  private VideoProgressUpdate lastAdProgress;
  private int lastVolumePercentage;

  private AdsManager adsManager;
  private AdLoadException pendingAdLoadError;
  private Timeline timeline;
  private long contentDurationMs;
  private int podIndexOffset;
  private AdPlaybackState adPlaybackState;

  // Fields tracking IMA's state.

  /** The expected ad group index that IMA should load next. */
  private int expectedAdGroupIndex;
  /** The index of the current ad group that IMA is loading. */
  private int adGroupIndex;
  /** Whether IMA has sent an ad event to pause content since the last resume content event. */
  private boolean imaPausedContent;
  /** The current ad playback state. */
  private @ImaAdState int imaAdState;
  /**
   * Whether {@link com.google.ads.interactivemedia.v3.api.AdsLoader#contentComplete()} has been
   * called since starting ad playback.
   */
  private boolean sentContentComplete;

  // Fields tracking the player/loader state.

  /** Whether the player is playing an ad. */
  private boolean playingAd;
  /**
   * If the player is playing an ad, stores the ad index in its ad group. {@link C#INDEX_UNSET}
   * otherwise.
   */
  private int playingAdIndexInAdGroup;
  /**
   * Whether there's a pending ad preparation error which IMA needs to be notified of when it
   * transitions from playing content to playing the ad.
   */
  private boolean shouldNotifyAdPrepareError;
  /**
   * If a content period has finished but IMA has not yet called {@link #playAd()}, stores the value
   * of {@link SystemClock#elapsedRealtime()} when the content stopped playing. This can be used to
   * determine a fake, increasing content position. {@link C#TIME_UNSET} otherwise.
   */
  private long fakeContentProgressElapsedRealtimeMs;
  /**
   * If {@link #fakeContentProgressElapsedRealtimeMs} is set, stores the offset from which the
   * content progress should increase. {@link C#TIME_UNSET} otherwise.
   */
  private long fakeContentProgressOffsetMs;
  /** Stores the pending content position when a seek operation was intercepted to play an ad. */
  private long pendingContentPositionMs;
  /** Whether {@link #getContentProgress()} has sent {@link #pendingContentPositionMs} to IMA. */
  private boolean sentPendingContentPositionMs;

  /**
   * Creates a new IMA ads loader.
   *
   * <p>If you need to customize the ad request, use {@link ImaAdsLoader.Builder} instead.
   *
   * @param context The context.
   * @param adTagUri The {@link Uri} of an ad tag compatible with the Android IMA SDK. See
   *     https://developers.google.com/interactive-media-ads/docs/sdks/android/compatibility for
   *     more information.
   */
  public ImaAdsLoader(Context context, Uri adTagUri) {
    this(
        context,
        adTagUri,
        /* imaSdkSettings= */ null,
        /* adsResponse= */ null,
        /* vastLoadTimeoutMs= */ TIMEOUT_UNSET,
        /* mediaLoadTimeoutMs= */ TIMEOUT_UNSET,
<<<<<<< HEAD
        /* focusSkipButtonWhenAvailable= */ true,
=======
        /* mediaBitrate= */ BITRATE_UNSET,
        /* adUiElements= */ null,
>>>>>>> 23666e3a
        /* adEventListener= */ null,
        /* imaFactory= */ new DefaultImaFactory());
  }

  /**
   * Creates a new IMA ads loader.
   *
   * @param context The context.
   * @param adTagUri The {@link Uri} of an ad tag compatible with the Android IMA SDK. See
   *     https://developers.google.com/interactive-media-ads/docs/sdks/android/compatibility for
   *     more information.
   * @param imaSdkSettings {@link ImaSdkSettings} used to configure the IMA SDK, or {@code null} to
   *     use the default settings. If set, the player type and version fields may be overwritten.
   * @deprecated Use {@link ImaAdsLoader.Builder}.
   */
  @Deprecated
  public ImaAdsLoader(Context context, Uri adTagUri, ImaSdkSettings imaSdkSettings) {
    this(
        context,
        adTagUri,
        imaSdkSettings,
        /* adsResponse= */ null,
        /* vastLoadTimeoutMs= */ TIMEOUT_UNSET,
        /* mediaLoadTimeoutMs= */ TIMEOUT_UNSET,
<<<<<<< HEAD
        /* focusSkipButtonWhenAvailable= */ true,
=======
        /* mediaBitrate= */ BITRATE_UNSET,
        /* adUiElements= */ null,
>>>>>>> 23666e3a
        /* adEventListener= */ null,
        /* imaFactory= */ new DefaultImaFactory());
  }

  private ImaAdsLoader(
      Context context,
      @Nullable Uri adTagUri,
      @Nullable ImaSdkSettings imaSdkSettings,
      @Nullable String adsResponse,
      int vastLoadTimeoutMs,
      int mediaLoadTimeoutMs,
<<<<<<< HEAD
      boolean focusSkipButtonWhenAvailable,
=======
      int mediaBitrate,
      @Nullable Set<UiElement> adUiElements,
>>>>>>> 23666e3a
      @Nullable AdEventListener adEventListener,
      ImaFactory imaFactory) {
    Assertions.checkArgument(adTagUri != null || adsResponse != null);
    this.adTagUri = adTagUri;
    this.adsResponse = adsResponse;
    this.vastLoadTimeoutMs = vastLoadTimeoutMs;
    this.mediaLoadTimeoutMs = mediaLoadTimeoutMs;
<<<<<<< HEAD
    this.focusSkipButtonWhenAvailable = focusSkipButtonWhenAvailable;
=======
    this.mediaBitrate = mediaBitrate;
    this.adUiElements = adUiElements;
>>>>>>> 23666e3a
    this.adEventListener = adEventListener;
    this.imaFactory = imaFactory;
    if (imaSdkSettings == null) {
      imaSdkSettings = imaFactory.createImaSdkSettings();
      if (DEBUG) {
        imaSdkSettings.setDebugMode(true);
      }
    }
    imaSdkSettings.setPlayerType(IMA_SDK_SETTINGS_PLAYER_TYPE);
    imaSdkSettings.setPlayerVersion(IMA_SDK_SETTINGS_PLAYER_VERSION);
    adsLoader = imaFactory.createAdsLoader(context, imaSdkSettings);
    period = new Timeline.Period();
    adCallbacks = new ArrayList<>(/* initialCapacity= */ 1);
    adDisplayContainer = imaFactory.createAdDisplayContainer();
    adDisplayContainer.setPlayer(/* videoAdPlayer= */ this);
    adsLoader.addAdErrorListener(/* adErrorListener= */ this);
    adsLoader.addAdsLoadedListener(/* adsLoadedListener= */ this);
    fakeContentProgressElapsedRealtimeMs = C.TIME_UNSET;
    fakeContentProgressOffsetMs = C.TIME_UNSET;
    pendingContentPositionMs = C.TIME_UNSET;
    adGroupIndex = C.INDEX_UNSET;
    contentDurationMs = C.TIME_UNSET;
  }

  /**
   * Returns the underlying {@code com.google.ads.interactivemedia.v3.api.AdsLoader} wrapped by
   * this instance.
   */
  public com.google.ads.interactivemedia.v3.api.AdsLoader getAdsLoader() {
    return adsLoader;
  }

  /**
   * Sets the slots for displaying companion ads. Individual slots can be created using {@link
   * ImaSdkFactory#createCompanionAdSlot()}.
   *
   * @param companionSlots Slots for displaying companion ads.
   * @see AdDisplayContainer#setCompanionSlots(Collection)
   */
  public void setCompanionSlots(Collection<CompanionAdSlot> companionSlots) {
    adDisplayContainer.setCompanionSlots(companionSlots);
  }

  /**
   * Requests ads, if they have not already been requested. Must be called on the main thread.
   *
   * <p>Ads will be requested automatically when the player is prepared if this method has not been
   * called, so it is only necessary to call this method if you want to request ads before preparing
   * the player.
   *
   * @param adUiViewGroup A {@link ViewGroup} on top of the player that will show any ad UI.
   */
  public void requestAds(ViewGroup adUiViewGroup) {
    if (adPlaybackState != null || adsManager != null || pendingAdRequestContext != null) {
      // Ads have already been requested.
      return;
    }
    adDisplayContainer.setAdContainer(adUiViewGroup);
    pendingAdRequestContext = new Object();
    AdsRequest request = imaFactory.createAdsRequest();
    if (adTagUri != null) {
      request.setAdTagUrl(adTagUri.toString());
    } else /* adsResponse != null */ {
      request.setAdsResponse(adsResponse);
    }
    if (vastLoadTimeoutMs != TIMEOUT_UNSET) {
      request.setVastLoadTimeout(vastLoadTimeoutMs);
    }
    request.setAdDisplayContainer(adDisplayContainer);
    request.setContentProgressProvider(this);
    request.setUserRequestContext(pendingAdRequestContext);
    adsLoader.requestAds(request);
  }

  // AdsLoader implementation.

  @Override
  public void setSupportedContentTypes(@C.ContentType int... contentTypes) {
    List<String> supportedMimeTypes = new ArrayList<>();
    for (@C.ContentType int contentType : contentTypes) {
      if (contentType == C.TYPE_DASH) {
        supportedMimeTypes.add(MimeTypes.APPLICATION_MPD);
      } else if (contentType == C.TYPE_HLS) {
        supportedMimeTypes.add(MimeTypes.APPLICATION_M3U8);
      } else if (contentType == C.TYPE_OTHER) {
        supportedMimeTypes.addAll(
            Arrays.asList(
                MimeTypes.VIDEO_MP4,
                MimeTypes.VIDEO_WEBM,
                MimeTypes.VIDEO_H263,
                MimeTypes.AUDIO_MP4,
                MimeTypes.AUDIO_MPEG));
      } else if (contentType == C.TYPE_SS) {
        // IMA does not support Smooth Streaming ad media.
      }
    }
    this.supportedMimeTypes = Collections.unmodifiableList(supportedMimeTypes);
  }

  @Override
  public void attachPlayer(ExoPlayer player, EventListener eventListener, ViewGroup adUiViewGroup) {
    Assertions.checkArgument(player.getApplicationLooper() == Looper.getMainLooper());
    this.player = player;
    this.eventListener = eventListener;
    lastVolumePercentage = 0;
    lastAdProgress = null;
    lastContentProgress = null;
    adDisplayContainer.setAdContainer(adUiViewGroup);
    player.addListener(this);
    maybeNotifyPendingAdLoadError();
    if (adPlaybackState != null) {
      // Pass the ad playback state to the player, and resume ads if necessary.
      eventListener.onAdPlaybackState(adPlaybackState);
      if (imaPausedContent && player.getPlayWhenReady()) {
        adsManager.resume();
      }
    } else if (adsManager != null) {
      // Ads have loaded but the ads manager is not initialized.
      startAdPlayback();
    } else {
      // Ads haven't loaded yet, so request them.
      requestAds(adUiViewGroup);
    }
  }

  @Override
  public void detachPlayer() {
    if (adsManager != null && imaPausedContent) {
      adPlaybackState =
          adPlaybackState.withAdResumePositionUs(
              playingAd ? C.msToUs(player.getCurrentPosition()) : 0);
      adsManager.pause();
    }
    lastVolumePercentage = getVolume();
    lastAdProgress = getAdProgress();
    lastContentProgress = getContentProgress();
    player.removeListener(this);
    player = null;
    eventListener = null;
  }

  @Override
  public void release() {
    pendingAdRequestContext = null;
    if (adsManager != null) {
      adsManager.destroy();
      adsManager = null;
    }
    imaPausedContent = false;
    imaAdState = IMA_AD_STATE_NONE;
    pendingAdLoadError = null;
    adPlaybackState = AdPlaybackState.NONE;
    updateAdPlaybackState();
  }

  @Override
  public void handlePrepareError(int adGroupIndex, int adIndexInAdGroup, IOException exception) {
    if (player == null) {
      return;
    }
    try {
      handleAdPrepareError(adGroupIndex, adIndexInAdGroup, exception);
    } catch (Exception e) {
      maybeNotifyInternalError("handlePrepareError", e);
    }
  }

  // com.google.ads.interactivemedia.v3.api.AdsLoader.AdsLoadedListener implementation.

  @Override
  public void onAdsManagerLoaded(AdsManagerLoadedEvent adsManagerLoadedEvent) {
    AdsManager adsManager = adsManagerLoadedEvent.getAdsManager();
    if (!Util.areEqual(pendingAdRequestContext, adsManagerLoadedEvent.getUserRequestContext())) {
      adsManager.destroy();
      return;
    }
    pendingAdRequestContext = null;
    this.adsManager = adsManager;
    adsManager.addAdErrorListener(this);
    adsManager.addAdEventListener(this);
    if (adEventListener != null) {
      adsManager.addAdEventListener(adEventListener);
    }
    if (player != null) {
      // If a player is attached already, start playback immediately.
      try {
        startAdPlayback();
      } catch (Exception e) {
        maybeNotifyInternalError("onAdsManagerLoaded", e);
      }
    }
  }

  // AdEvent.AdEventListener implementation.

  @Override
  public void onAdEvent(AdEvent adEvent) {
    AdEventType adEventType = adEvent.getType();
    if (DEBUG) {
      Log.d(TAG, "onAdEvent: " + adEventType);
    }
    if (adsManager == null) {
      Log.w(TAG, "Ignoring AdEvent after release: " + adEvent);
      return;
    }
    try {
      handleAdEvent(adEvent);
    } catch (Exception e) {
      maybeNotifyInternalError("onAdEvent", e);
    }
  }

  // AdErrorEvent.AdErrorListener implementation.

  @Override
  public void onAdError(AdErrorEvent adErrorEvent) {
    AdError error = adErrorEvent.getError();
    if (DEBUG) {
      Log.d(TAG, "onAdError", error);
    }
    if (adsManager == null) {
      // No ads were loaded, so allow playback to start without any ads.
      pendingAdRequestContext = null;
      adPlaybackState = new AdPlaybackState();
      updateAdPlaybackState();
    } else if (isAdGroupLoadError(error)) {
      try {
        handleAdGroupLoadError(error);
      } catch (Exception e) {
        maybeNotifyInternalError("onAdError", e);
      }
    }
    if (pendingAdLoadError == null) {
      pendingAdLoadError = AdLoadException.createForAllAds(error);
    }
    maybeNotifyPendingAdLoadError();
  }

  // ContentProgressProvider implementation.

  @Override
  public VideoProgressUpdate getContentProgress() {
    if (player == null) {
      return lastContentProgress;
    }
    boolean hasContentDuration = contentDurationMs != C.TIME_UNSET;
    long contentPositionMs;
    if (pendingContentPositionMs != C.TIME_UNSET) {
      sentPendingContentPositionMs = true;
      contentPositionMs = pendingContentPositionMs;
      expectedAdGroupIndex =
          adPlaybackState.getAdGroupIndexForPositionUs(C.msToUs(contentPositionMs));
    } else if (fakeContentProgressElapsedRealtimeMs != C.TIME_UNSET) {
      long elapsedSinceEndMs = SystemClock.elapsedRealtime() - fakeContentProgressElapsedRealtimeMs;
      contentPositionMs = fakeContentProgressOffsetMs + elapsedSinceEndMs;
      expectedAdGroupIndex =
          adPlaybackState.getAdGroupIndexForPositionUs(C.msToUs(contentPositionMs));
    } else if (imaAdState == IMA_AD_STATE_NONE && !playingAd && hasContentDuration) {
      contentPositionMs = player.getCurrentPosition();
      // Update the expected ad group index for the current content position. The update is delayed
      // until MAXIMUM_PRELOAD_DURATION_MS before the ad so that an ad group load error delivered
      // just after an ad group isn't incorrectly attributed to the next ad group.
      int nextAdGroupIndex =
          adPlaybackState.getAdGroupIndexAfterPositionUs(
              C.msToUs(contentPositionMs), C.msToUs(contentDurationMs));
      if (nextAdGroupIndex != expectedAdGroupIndex && nextAdGroupIndex != C.INDEX_UNSET) {
        long nextAdGroupTimeMs = C.usToMs(adPlaybackState.adGroupTimesUs[nextAdGroupIndex]);
        if (nextAdGroupTimeMs == C.TIME_END_OF_SOURCE) {
          nextAdGroupTimeMs = contentDurationMs;
        }
        if (nextAdGroupTimeMs - contentPositionMs < MAXIMUM_PRELOAD_DURATION_MS) {
          expectedAdGroupIndex = nextAdGroupIndex;
        }
      }
    } else {
      return VideoProgressUpdate.VIDEO_TIME_NOT_READY;
    }
    long contentDurationMs = hasContentDuration ? this.contentDurationMs : IMA_DURATION_UNSET;
    return new VideoProgressUpdate(contentPositionMs, contentDurationMs);
  }

  // VideoAdPlayer implementation.

  @Override
  public VideoProgressUpdate getAdProgress() {
    if (player == null) {
      return lastAdProgress;
    } else if (imaAdState != IMA_AD_STATE_NONE && playingAd) {
      long adDuration = player.getDuration();
      return adDuration == C.TIME_UNSET ? VideoProgressUpdate.VIDEO_TIME_NOT_READY
          : new VideoProgressUpdate(player.getCurrentPosition(), adDuration);
    } else {
      return VideoProgressUpdate.VIDEO_TIME_NOT_READY;
    }
  }

  @Override
  public int getVolume() {
    if (player == null) {
      return lastVolumePercentage;
    }

    Player.AudioComponent audioComponent = player.getAudioComponent();
    if (audioComponent != null) {
      return (int) (audioComponent.getVolume() * 100);
    }

    // Check for a selected track using an audio renderer.
    TrackSelectionArray trackSelections = player.getCurrentTrackSelections();
    for (int i = 0; i < player.getRendererCount() && i < trackSelections.length; i++) {
      if (player.getRendererType(i) == C.TRACK_TYPE_AUDIO && trackSelections.get(i) != null) {
        return 100;
      }
    }
    return 0;
  }

  @Override
  public void loadAd(String adUriString) {
    try {
      if (DEBUG) {
        Log.d(TAG, "loadAd in ad group " + adGroupIndex);
      }
      if (adsManager == null) {
        Log.w(TAG, "Ignoring loadAd after release");
        return;
      }
      if (adGroupIndex == C.INDEX_UNSET) {
        Log.w(
            TAG,
            "Unexpected loadAd without LOADED event; assuming ad group index is actually "
                + expectedAdGroupIndex);
        adGroupIndex = expectedAdGroupIndex;
        adsManager.start();
      }
      int adIndexInAdGroup = getAdIndexInAdGroupToLoad(adGroupIndex);
      if (adIndexInAdGroup == C.INDEX_UNSET) {
        Log.w(TAG, "Unexpected loadAd in an ad group with no remaining unavailable ads");
        return;
      }
      adPlaybackState =
          adPlaybackState.withAdUri(adGroupIndex, adIndexInAdGroup, Uri.parse(adUriString));
      updateAdPlaybackState();
    } catch (Exception e) {
      maybeNotifyInternalError("loadAd", e);
    }
  }

  @Override
  public void addCallback(VideoAdPlayerCallback videoAdPlayerCallback) {
    adCallbacks.add(videoAdPlayerCallback);
  }

  @Override
  public void removeCallback(VideoAdPlayerCallback videoAdPlayerCallback) {
    adCallbacks.remove(videoAdPlayerCallback);
  }

  @Override
  public void playAd() {
    if (DEBUG) {
      Log.d(TAG, "playAd");
    }
    if (adsManager == null) {
      Log.w(TAG, "Ignoring playAd after release");
      return;
    }
    switch (imaAdState) {
      case IMA_AD_STATE_PLAYING:
        // IMA does not always call stopAd before resuming content.
        // See [Internal: b/38354028, b/63320878].
        Log.w(TAG, "Unexpected playAd without stopAd");
        break;
      case IMA_AD_STATE_NONE:
        // IMA is requesting to play the ad, so stop faking the content position.
        fakeContentProgressElapsedRealtimeMs = C.TIME_UNSET;
        fakeContentProgressOffsetMs = C.TIME_UNSET;
        imaAdState = IMA_AD_STATE_PLAYING;
        for (int i = 0; i < adCallbacks.size(); i++) {
          adCallbacks.get(i).onPlay();
        }
        if (shouldNotifyAdPrepareError) {
          shouldNotifyAdPrepareError = false;
          for (int i = 0; i < adCallbacks.size(); i++) {
            adCallbacks.get(i).onError();
          }
        }
        break;
      case IMA_AD_STATE_PAUSED:
        imaAdState = IMA_AD_STATE_PLAYING;
        for (int i = 0; i < adCallbacks.size(); i++) {
          adCallbacks.get(i).onResume();
        }
        break;
      default:
        throw new IllegalStateException();
    }
    if (player == null) {
      // Sometimes messages from IMA arrive after detaching the player. See [Internal: b/63801642].
      Log.w(TAG, "Unexpected playAd while detached");
    } else if (!player.getPlayWhenReady()) {
      adsManager.pause();
    }
  }

  @Override
  public void stopAd() {
    if (DEBUG) {
      Log.d(TAG, "stopAd");
    }
    if (adsManager == null) {
      Log.w(TAG, "Ignoring stopAd after release");
      return;
    }
    if (player == null) {
      // Sometimes messages from IMA arrive after detaching the player. See [Internal: b/63801642].
      Log.w(TAG, "Unexpected stopAd while detached");
    }
    if (imaAdState == IMA_AD_STATE_NONE) {
      Log.w(TAG, "Unexpected stopAd");
      return;
    }
    try {
      stopAdInternal();
    } catch (Exception e) {
      maybeNotifyInternalError("stopAd", e);
    }
  }

  @Override
  public void pauseAd() {
    if (DEBUG) {
      Log.d(TAG, "pauseAd");
    }
    if (imaAdState == IMA_AD_STATE_NONE) {
      // This method is called after content is resumed.
      return;
    }
    imaAdState = IMA_AD_STATE_PAUSED;
    for (int i = 0; i < adCallbacks.size(); i++) {
      adCallbacks.get(i).onPause();
    }
  }

  @Override
  public void resumeAd() {
    // This method is never called. See [Internal: b/18931719].
    maybeNotifyInternalError("resumeAd", new IllegalStateException("Unexpected call to resumeAd"));
  }

  // Player.EventListener implementation.

  @Override
  public void onTimelineChanged(
      Timeline timeline, @Nullable Object manifest, @Player.TimelineChangeReason int reason) {
    if (reason == Player.TIMELINE_CHANGE_REASON_RESET) {
      // The player is being reset and this source will be released.
      return;
    }
    Assertions.checkArgument(timeline.getPeriodCount() == 1);
    this.timeline = timeline;
    long contentDurationUs = timeline.getPeriod(0, period).durationUs;
    contentDurationMs = C.usToMs(contentDurationUs);
    if (contentDurationUs != C.TIME_UNSET) {
      adPlaybackState = adPlaybackState.withContentDurationUs(contentDurationUs);
    }
    updateImaStateForPlayerState();
  }

  @Override
  public void onPlayerStateChanged(boolean playWhenReady, int playbackState) {
    if (adsManager == null) {
      return;
    }

    if (imaAdState == IMA_AD_STATE_PLAYING && !playWhenReady) {
      adsManager.pause();
      return;
    }

    if (imaAdState == IMA_AD_STATE_PAUSED && playWhenReady) {
      adsManager.resume();
      return;
    }

    if (imaAdState == IMA_AD_STATE_NONE && playbackState == Player.STATE_BUFFERING
        && playWhenReady) {
      checkForContentComplete();
    } else if (imaAdState != IMA_AD_STATE_NONE && playbackState == Player.STATE_ENDED) {
      for (int i = 0; i < adCallbacks.size(); i++) {
        adCallbacks.get(i).onEnded();
      }
      if (DEBUG) {
        Log.d(TAG, "VideoAdPlayerCallback.onEnded in onPlayerStateChanged");
      }
    }
  }

  @Override
  public void onPlayerError(ExoPlaybackException error) {
    if (imaAdState != IMA_AD_STATE_NONE) {
      for (int i = 0; i < adCallbacks.size(); i++) {
        adCallbacks.get(i).onError();
      }
    }
  }

  @Override
  public void onPositionDiscontinuity(@Player.DiscontinuityReason int reason) {
    if (adsManager == null) {
      return;
    }
    if (!playingAd && !player.isPlayingAd()) {
      checkForContentComplete();
      if (sentContentComplete) {
        for (int i = 0; i < adPlaybackState.adGroupCount; i++) {
          if (adPlaybackState.adGroupTimesUs[i] != C.TIME_END_OF_SOURCE) {
            adPlaybackState = adPlaybackState.withSkippedAdGroup(i);
          }
        }
        updateAdPlaybackState();
      } else {
        long positionMs = player.getCurrentPosition();
        timeline.getPeriod(0, period);
        int newAdGroupIndex = period.getAdGroupIndexForPositionUs(C.msToUs(positionMs));
        if (newAdGroupIndex != C.INDEX_UNSET) {
          sentPendingContentPositionMs = false;
          pendingContentPositionMs = positionMs;
          if (newAdGroupIndex != adGroupIndex) {
            shouldNotifyAdPrepareError = false;
          }
        }
      }
    } else {
      updateImaStateForPlayerState();
    }
  }

  // Internal methods.

  private void startAdPlayback() {
    AdsRenderingSettings adsRenderingSettings = imaFactory.createAdsRenderingSettings();
    adsRenderingSettings.setEnablePreloading(ENABLE_PRELOADING);
    adsRenderingSettings.setMimeTypes(supportedMimeTypes);
    if (mediaLoadTimeoutMs != TIMEOUT_UNSET) {
      adsRenderingSettings.setLoadVideoTimeout(mediaLoadTimeoutMs);
    }
<<<<<<< HEAD
    adsRenderingSettings.setFocusSkipButtonWhenAvailable(focusSkipButtonWhenAvailable);
=======
    if (mediaBitrate != BITRATE_UNSET) {
      adsRenderingSettings.setBitrateKbps(mediaBitrate / 1000);
    }
    if (adUiElements != null) {
      adsRenderingSettings.setUiElements(adUiElements);
    }
>>>>>>> 23666e3a

    // Set up the ad playback state, skipping ads based on the start position as required.
    long[] adGroupTimesUs = getAdGroupTimesUs(adsManager.getAdCuePoints());
    adPlaybackState = new AdPlaybackState(adGroupTimesUs);
    long contentPositionMs = player.getCurrentPosition();
    int adGroupIndexForPosition =
        adPlaybackState.getAdGroupIndexForPositionUs(C.msToUs(contentPositionMs));
    if (adGroupIndexForPosition == 0) {
      podIndexOffset = 0;
    } else if (adGroupIndexForPosition == C.INDEX_UNSET) {
      // There is no preroll and midroll pod indices start at 1.
      podIndexOffset = -1;
    } else /* adGroupIndexForPosition > 0 */ {
      // Skip ad groups before the one at or immediately before the playback position.
      for (int i = 0; i < adGroupIndexForPosition; i++) {
        adPlaybackState = adPlaybackState.withSkippedAdGroup(i);
      }
      // Play ads after the midpoint between the ad to play and the one before it, to avoid issues
      // with rounding one of the two ad times.
      long adGroupForPositionTimeUs = adGroupTimesUs[adGroupIndexForPosition];
      long adGroupBeforeTimeUs = adGroupTimesUs[adGroupIndexForPosition - 1];
      double midpointTimeUs = (adGroupForPositionTimeUs + adGroupBeforeTimeUs) / 2d;
      adsRenderingSettings.setPlayAdsAfterTime(midpointTimeUs / C.MICROS_PER_SECOND);

      // We're removing one or more ads, which means that the earliest ad (if any) will be a
      // midroll/postroll. Midroll pod indices start at 1.
      podIndexOffset = adGroupIndexForPosition - 1;
    }

    if (adGroupIndexForPosition != C.INDEX_UNSET && hasMidrollAdGroups(adGroupTimesUs)) {
      // Provide the player's initial position to trigger loading and playing the ad.
      pendingContentPositionMs = contentPositionMs;
    }

    // Start ad playback.
    adsManager.init(adsRenderingSettings);
    updateAdPlaybackState();
    if (DEBUG) {
      Log.d(TAG, "Initialized with ads rendering settings: " + adsRenderingSettings);
    }
  }

  private void handleAdEvent(AdEvent adEvent) {
    Ad ad = adEvent.getAd();
    switch (adEvent.getType()) {
      case LOADED:
        // The ad position is not always accurate when using preloading. See [Internal: b/62613240].
        AdPodInfo adPodInfo = ad.getAdPodInfo();
        int podIndex = adPodInfo.getPodIndex();
        adGroupIndex =
            podIndex == -1 ? (adPlaybackState.adGroupCount - 1) : (podIndex + podIndexOffset);
        int adPosition = adPodInfo.getAdPosition();
        int adCount = adPodInfo.getTotalAds();
        adsManager.start();
        if (DEBUG) {
          Log.d(TAG, "Loaded ad " + adPosition + " of " + adCount + " in group " + adGroupIndex);
        }
        int oldAdCount = adPlaybackState.adGroups[adGroupIndex].count;
        if (adCount != oldAdCount) {
          if (oldAdCount == C.LENGTH_UNSET) {
            adPlaybackState = adPlaybackState.withAdCount(adGroupIndex, adCount);
            updateAdPlaybackState();
          } else {
            // IMA sometimes unexpectedly decreases the ad count in an ad group.
            Log.w(TAG, "Unexpected ad count in LOADED, " + adCount + ", expected " + oldAdCount);
          }
        }
        if (adGroupIndex != expectedAdGroupIndex) {
          Log.w(
              TAG,
              "Expected ad group index "
                  + expectedAdGroupIndex
                  + ", actual ad group index "
                  + adGroupIndex);
          expectedAdGroupIndex = adGroupIndex;
        }
        break;
      case CONTENT_PAUSE_REQUESTED:
        // After CONTENT_PAUSE_REQUESTED, IMA will playAd/pauseAd/stopAd to show one or more ads
        // before sending CONTENT_RESUME_REQUESTED.
        imaPausedContent = true;
        pauseContentInternal();
        break;
      case TAPPED:
        if (eventListener != null) {
          eventListener.onAdTapped();
        }
        break;
      case CLICKED:
        if (eventListener != null) {
          eventListener.onAdClicked();
        }
        break;
      case CONTENT_RESUME_REQUESTED:
        imaPausedContent = false;
        resumeContentInternal();
        break;
      case LOG:
        Map<String, String> adData = adEvent.getAdData();
        String message = "AdEvent: " + adData;
        Log.i(TAG, message);
        if ("adLoadError".equals(adData.get("type"))) {
          handleAdGroupLoadError(new IOException(message));
        }
        break;
      case STARTED:
      case ALL_ADS_COMPLETED:
      default:
        break;
    }
  }

  private void updateImaStateForPlayerState() {
    boolean wasPlayingAd = playingAd;
    int oldPlayingAdIndexInAdGroup = playingAdIndexInAdGroup;
    playingAd = player.isPlayingAd();
    playingAdIndexInAdGroup = playingAd ? player.getCurrentAdIndexInAdGroup() : C.INDEX_UNSET;
    boolean adFinished = wasPlayingAd && playingAdIndexInAdGroup != oldPlayingAdIndexInAdGroup;
    if (adFinished) {
      // IMA is waiting for the ad playback to finish so invoke the callback now.
      // Either CONTENT_RESUME_REQUESTED will be passed next, or playAd will be called again.
      for (int i = 0; i < adCallbacks.size(); i++) {
        adCallbacks.get(i).onEnded();
      }
      if (DEBUG) {
        Log.d(TAG, "VideoAdPlayerCallback.onEnded in onTimelineChanged/onPositionDiscontinuity");
      }
    }
    if (!sentContentComplete && !wasPlayingAd && playingAd && imaAdState == IMA_AD_STATE_NONE) {
      int adGroupIndex = player.getCurrentAdGroupIndex();
      // IMA hasn't called playAd yet, so fake the content position.
      fakeContentProgressElapsedRealtimeMs = SystemClock.elapsedRealtime();
      fakeContentProgressOffsetMs = C.usToMs(adPlaybackState.adGroupTimesUs[adGroupIndex]);
      if (fakeContentProgressOffsetMs == C.TIME_END_OF_SOURCE) {
        fakeContentProgressOffsetMs = contentDurationMs;
      }
    }
  }

  private void resumeContentInternal() {
    if (imaAdState != IMA_AD_STATE_NONE) {
      imaAdState = IMA_AD_STATE_NONE;
      if (DEBUG) {
        Log.d(TAG, "Unexpected CONTENT_RESUME_REQUESTED without stopAd");
      }
    }
    if (adGroupIndex != C.INDEX_UNSET) {
      adPlaybackState = adPlaybackState.withSkippedAdGroup(adGroupIndex);
      adGroupIndex = C.INDEX_UNSET;
      updateAdPlaybackState();
    }
  }

  private void pauseContentInternal() {
    imaAdState = IMA_AD_STATE_NONE;
    if (sentPendingContentPositionMs) {
      pendingContentPositionMs = C.TIME_UNSET;
      sentPendingContentPositionMs = false;
    }
  }

  private void stopAdInternal() {
    imaAdState = IMA_AD_STATE_NONE;
    int adIndexInAdGroup = adPlaybackState.adGroups[adGroupIndex].getFirstAdIndexToPlay();
    // TODO: Handle the skipped event so the ad can be marked as skipped rather than played.
    adPlaybackState =
        adPlaybackState.withPlayedAd(adGroupIndex, adIndexInAdGroup).withAdResumePositionUs(0);
    updateAdPlaybackState();
    if (!playingAd) {
      adGroupIndex = C.INDEX_UNSET;
    }
  }

  private void handleAdGroupLoadError(Exception error) {
    int adGroupIndex =
        this.adGroupIndex == C.INDEX_UNSET ? expectedAdGroupIndex : this.adGroupIndex;
    if (adGroupIndex == C.INDEX_UNSET) {
      // Drop the error, as we don't know which ad group it relates to.
      return;
    }
    AdPlaybackState.AdGroup adGroup = adPlaybackState.adGroups[adGroupIndex];
    if (adGroup.count == C.LENGTH_UNSET) {
      adPlaybackState =
          adPlaybackState.withAdCount(adGroupIndex, Math.max(1, adGroup.states.length));
      adGroup = adPlaybackState.adGroups[adGroupIndex];
    }
    for (int i = 0; i < adGroup.count; i++) {
      if (adGroup.states[i] == AdPlaybackState.AD_STATE_UNAVAILABLE) {
        if (DEBUG) {
          Log.d(TAG, "Removing ad " + i + " in ad group " + adGroupIndex);
        }
        adPlaybackState = adPlaybackState.withAdLoadError(adGroupIndex, i);
      }
    }
    updateAdPlaybackState();
    if (pendingAdLoadError == null) {
      pendingAdLoadError = AdLoadException.createForAdGroup(error, adGroupIndex);
    }
    pendingContentPositionMs = C.TIME_UNSET;
    fakeContentProgressElapsedRealtimeMs = C.TIME_UNSET;
  }

  private void handleAdPrepareError(int adGroupIndex, int adIndexInAdGroup, Exception exception) {
    if (DEBUG) {
      Log.d(
          TAG, "Prepare error for ad " + adIndexInAdGroup + " in group " + adGroupIndex, exception);
    }
    if (adsManager == null) {
      Log.w(TAG, "Ignoring ad prepare error after release");
      return;
    }
    if (imaAdState == IMA_AD_STATE_NONE) {
      // Send IMA a content position at the ad group so that it will try to play it, at which point
      // we can notify that it failed to load.
      fakeContentProgressElapsedRealtimeMs = SystemClock.elapsedRealtime();
      fakeContentProgressOffsetMs = C.usToMs(adPlaybackState.adGroupTimesUs[adGroupIndex]);
      if (fakeContentProgressOffsetMs == C.TIME_END_OF_SOURCE) {
        fakeContentProgressOffsetMs = contentDurationMs;
      }
      shouldNotifyAdPrepareError = true;
    } else {
      // We're already playing an ad.
      if (adIndexInAdGroup > playingAdIndexInAdGroup) {
        // Mark the playing ad as ended so we can notify the error on the next ad and remove it,
        // which means that the ad after will load (if any).
        for (int i = 0; i < adCallbacks.size(); i++) {
          adCallbacks.get(i).onEnded();
        }
      }
      playingAdIndexInAdGroup = adPlaybackState.adGroups[adGroupIndex].getFirstAdIndexToPlay();
      for (int i = 0; i < adCallbacks.size(); i++) {
        adCallbacks.get(i).onError();
      }
    }
    adPlaybackState = adPlaybackState.withAdLoadError(adGroupIndex, adIndexInAdGroup);
    updateAdPlaybackState();
  }

  private void checkForContentComplete() {
    if (contentDurationMs != C.TIME_UNSET && pendingContentPositionMs == C.TIME_UNSET
        && player.getContentPosition() + END_OF_CONTENT_POSITION_THRESHOLD_MS >= contentDurationMs
        && !sentContentComplete) {
      adsLoader.contentComplete();
      if (DEBUG) {
        Log.d(TAG, "adsLoader.contentComplete");
      }
      sentContentComplete = true;
      // After sending content complete IMA will not poll the content position, so set the expected
      // ad group index.
      expectedAdGroupIndex =
          adPlaybackState.getAdGroupIndexForPositionUs(C.msToUs(contentDurationMs));
    }
  }

  private void updateAdPlaybackState() {
    // Ignore updates while detached. When a player is attached it will receive the latest state.
    if (eventListener != null) {
      eventListener.onAdPlaybackState(adPlaybackState);
    }
  }

  /**
   * Returns the next ad index in the specified ad group to load, or {@link C#INDEX_UNSET} if all
   * ads in the ad group have loaded.
   */
  private int getAdIndexInAdGroupToLoad(int adGroupIndex) {
    @AdState int[] states = adPlaybackState.adGroups[adGroupIndex].states;
    int adIndexInAdGroup = 0;
    // IMA loads ads in order.
    while (adIndexInAdGroup < states.length
        && states[adIndexInAdGroup] != AdPlaybackState.AD_STATE_UNAVAILABLE) {
      adIndexInAdGroup++;
    }
    return adIndexInAdGroup == states.length ? C.INDEX_UNSET : adIndexInAdGroup;
  }

  private void maybeNotifyPendingAdLoadError() {
    if (pendingAdLoadError != null && eventListener != null) {
      eventListener.onAdLoadError(pendingAdLoadError, new DataSpec(adTagUri));
      pendingAdLoadError = null;
    }
  }

  private void maybeNotifyInternalError(String name, Exception cause) {
    String message = "Internal error in " + name;
    Log.e(TAG, message, cause);
    // We can't recover from an unexpected error in general, so skip all remaining ads.
    if (adPlaybackState == null) {
      adPlaybackState = AdPlaybackState.NONE;
    } else {
      for (int i = 0; i < adPlaybackState.adGroupCount; i++) {
        adPlaybackState = adPlaybackState.withSkippedAdGroup(i);
      }
    }
    updateAdPlaybackState();
    if (eventListener != null) {
      eventListener.onAdLoadError(
          AdLoadException.createForUnexpected(new RuntimeException(message, cause)),
          new DataSpec(adTagUri));
    }
  }

  private static long[] getAdGroupTimesUs(List<Float> cuePoints) {
    if (cuePoints.isEmpty()) {
      // If no cue points are specified, there is a preroll ad.
      return new long[] {0};
    }

    int count = cuePoints.size();
    long[] adGroupTimesUs = new long[count];
    int adGroupIndex = 0;
    for (int i = 0; i < count; i++) {
      double cuePoint = cuePoints.get(i);
      if (cuePoint == -1.0) {
        adGroupTimesUs[count - 1] = C.TIME_END_OF_SOURCE;
      } else {
        adGroupTimesUs[adGroupIndex++] = (long) (C.MICROS_PER_SECOND * cuePoint);
      }
    }
    // Cue points may be out of order, so sort them.
    Arrays.sort(adGroupTimesUs, 0, adGroupIndex);
    return adGroupTimesUs;
  }

  private static boolean isAdGroupLoadError(AdError adError) {
    // TODO: Find out what other errors need to be handled (if any), and whether each one relates to
    // a single ad, ad group or the whole timeline.
    return adError.getErrorCode() == AdErrorCode.VAST_LINEAR_ASSET_MISMATCH;
  }

  private static boolean hasMidrollAdGroups(long[] adGroupTimesUs) {
    int count = adGroupTimesUs.length;
    if (count == 1) {
      return adGroupTimesUs[0] != 0 && adGroupTimesUs[0] != C.TIME_END_OF_SOURCE;
    } else if (count == 2) {
      return adGroupTimesUs[0] != 0 || adGroupTimesUs[1] != C.TIME_END_OF_SOURCE;
    } else {
      // There's at least one midroll ad group, as adGroupTimesUs is never empty.
      return true;
    }
  }

  /** Factory for objects provided by the IMA SDK. */
  // @VisibleForTesting
  /* package */ interface ImaFactory {
    /** @see ImaSdkSettings */
    ImaSdkSettings createImaSdkSettings();
    /** @see com.google.ads.interactivemedia.v3.api.ImaSdkFactory#createAdsRenderingSettings() */
    AdsRenderingSettings createAdsRenderingSettings();
    /** @see com.google.ads.interactivemedia.v3.api.ImaSdkFactory#createAdDisplayContainer() */
    AdDisplayContainer createAdDisplayContainer();
    /** @see com.google.ads.interactivemedia.v3.api.ImaSdkFactory#createAdsRequest() */
    AdsRequest createAdsRequest();
    /** @see ImaSdkFactory#createAdsLoader(Context, ImaSdkSettings) */
    com.google.ads.interactivemedia.v3.api.AdsLoader createAdsLoader(
        Context context, ImaSdkSettings imaSdkSettings);
  }

  /** Default {@link ImaFactory} for non-test usage, which delegates to {@link ImaSdkFactory}. */
  private static final class DefaultImaFactory implements ImaFactory {
    @Override
    public ImaSdkSettings createImaSdkSettings() {
      return ImaSdkFactory.getInstance().createImaSdkSettings();
    }

    @Override
    public AdsRenderingSettings createAdsRenderingSettings() {
      return ImaSdkFactory.getInstance().createAdsRenderingSettings();
    }

    @Override
    public AdDisplayContainer createAdDisplayContainer() {
      return ImaSdkFactory.getInstance().createAdDisplayContainer();
    }

    @Override
    public AdsRequest createAdsRequest() {
      return ImaSdkFactory.getInstance().createAdsRequest();
    }

    @Override
    public com.google.ads.interactivemedia.v3.api.AdsLoader createAdsLoader(
        Context context, ImaSdkSettings imaSdkSettings) {
      return ImaSdkFactory.getInstance().createAdsLoader(context, imaSdkSettings);
    }
  }
}<|MERGE_RESOLUTION|>--- conflicted
+++ resolved
@@ -97,11 +97,8 @@
     private @Nullable Set<UiElement> adUiElements;
     private int vastLoadTimeoutMs;
     private int mediaLoadTimeoutMs;
-<<<<<<< HEAD
+    private int mediaBitrate;
     private boolean focusSkipButtonWhenAvailable;
-=======
-    private int mediaBitrate;
->>>>>>> 23666e3a
     private ImaFactory imaFactory;
 
     /**
@@ -113,11 +110,8 @@
       this.context = Assertions.checkNotNull(context);
       vastLoadTimeoutMs = TIMEOUT_UNSET;
       mediaLoadTimeoutMs = TIMEOUT_UNSET;
-<<<<<<< HEAD
+      mediaBitrate = BITRATE_UNSET;
       focusSkipButtonWhenAvailable = true;
-=======
-      mediaBitrate = BITRATE_UNSET;
->>>>>>> 23666e3a
       imaFactory = new DefaultImaFactory();
     }
 
@@ -167,7 +161,7 @@
      * @see AdsRequest#setVastLoadTimeout(float)
      */
     public Builder setVastLoadTimeoutMs(int vastLoadTimeoutMs) {
-      Assertions.checkArgument(vastLoadTimeoutMs >= 0);
+      Assertions.checkArgument(vastLoadTimeoutMs > 0);
       this.vastLoadTimeoutMs = vastLoadTimeoutMs;
       return this;
     }
@@ -180,13 +174,25 @@
      * @see AdsRenderingSettings#setLoadVideoTimeout(int)
      */
     public Builder setMediaLoadTimeoutMs(int mediaLoadTimeoutMs) {
-      Assertions.checkArgument(mediaLoadTimeoutMs >= 0);
+      Assertions.checkArgument(mediaLoadTimeoutMs > 0);
       this.mediaLoadTimeoutMs = mediaLoadTimeoutMs;
       return this;
     }
 
     /**
-<<<<<<< HEAD
+     * Sets the media maximum recommended bitrate for ads, in bps.
+     *
+     * @param bitrate The media maximum recommended bitrate for ads, in bps.
+     * @return This builder, for convenience.
+     * @see AdsRenderingSettings#setBitrateKbps(int)
+     */
+    public Builder setMaxMediaBitrate(int bitrate) {
+      Assertions.checkArgument(bitrate > 0);
+      this.mediaBitrate = bitrate;
+      return this;
+    }
+
+    /**
      * Sets whether to focus the skip button (when available) on Android TV devices. The default
      * setting is {@code true}.
      *
@@ -197,17 +203,6 @@
      */
     public Builder setFocusSkipButtonWhenAvailable(boolean focusSkipButtonWhenAvailable) {
       this.focusSkipButtonWhenAvailable = focusSkipButtonWhenAvailable;
-=======
-     * Sets the ad media maximum recommended bitrate, in bps.
-     *
-     * @param bitrate The ad media maximum recommended bitrate, in bps.
-     * @return This builder, for convenience.
-     * @see AdsRenderingSettings#setBitrateKbps(int)
-     */
-    public Builder setMaxMediaBitrate(int bitrate) {
-      Assertions.checkArgument(bitrate > 0);
-      this.mediaBitrate = bitrate;
->>>>>>> 23666e3a
       return this;
     }
 
@@ -233,12 +228,9 @@
           null,
           vastLoadTimeoutMs,
           mediaLoadTimeoutMs,
-<<<<<<< HEAD
+          mediaBitrate,
           focusSkipButtonWhenAvailable,
-=======
-          mediaBitrate,
           adUiElements,
->>>>>>> 23666e3a
           adEventListener,
           imaFactory);
     }
@@ -258,12 +250,9 @@
           adsResponse,
           vastLoadTimeoutMs,
           mediaLoadTimeoutMs,
-<<<<<<< HEAD
+          mediaBitrate,
           focusSkipButtonWhenAvailable,
-=======
-          mediaBitrate,
           adUiElements,
->>>>>>> 23666e3a
           adEventListener,
           imaFactory);
     }
@@ -317,12 +306,9 @@
   private final @Nullable String adsResponse;
   private final int vastLoadTimeoutMs;
   private final int mediaLoadTimeoutMs;
-<<<<<<< HEAD
   private final boolean focusSkipButtonWhenAvailable;
-=======
   private final int mediaBitrate;
   private final @Nullable Set<UiElement> adUiElements;
->>>>>>> 23666e3a
   private final @Nullable AdEventListener adEventListener;
   private final ImaFactory imaFactory;
   private final Timeline.Period period;
@@ -409,12 +395,9 @@
         /* adsResponse= */ null,
         /* vastLoadTimeoutMs= */ TIMEOUT_UNSET,
         /* mediaLoadTimeoutMs= */ TIMEOUT_UNSET,
-<<<<<<< HEAD
+        /* mediaBitrate= */ BITRATE_UNSET,
         /* focusSkipButtonWhenAvailable= */ true,
-=======
-        /* mediaBitrate= */ BITRATE_UNSET,
         /* adUiElements= */ null,
->>>>>>> 23666e3a
         /* adEventListener= */ null,
         /* imaFactory= */ new DefaultImaFactory());
   }
@@ -439,12 +422,9 @@
         /* adsResponse= */ null,
         /* vastLoadTimeoutMs= */ TIMEOUT_UNSET,
         /* mediaLoadTimeoutMs= */ TIMEOUT_UNSET,
-<<<<<<< HEAD
+        /* mediaBitrate= */ BITRATE_UNSET,
         /* focusSkipButtonWhenAvailable= */ true,
-=======
-        /* mediaBitrate= */ BITRATE_UNSET,
         /* adUiElements= */ null,
->>>>>>> 23666e3a
         /* adEventListener= */ null,
         /* imaFactory= */ new DefaultImaFactory());
   }
@@ -456,12 +436,9 @@
       @Nullable String adsResponse,
       int vastLoadTimeoutMs,
       int mediaLoadTimeoutMs,
-<<<<<<< HEAD
+      int mediaBitrate,
       boolean focusSkipButtonWhenAvailable,
-=======
-      int mediaBitrate,
       @Nullable Set<UiElement> adUiElements,
->>>>>>> 23666e3a
       @Nullable AdEventListener adEventListener,
       ImaFactory imaFactory) {
     Assertions.checkArgument(adTagUri != null || adsResponse != null);
@@ -469,12 +446,9 @@
     this.adsResponse = adsResponse;
     this.vastLoadTimeoutMs = vastLoadTimeoutMs;
     this.mediaLoadTimeoutMs = mediaLoadTimeoutMs;
-<<<<<<< HEAD
+    this.mediaBitrate = mediaBitrate;
     this.focusSkipButtonWhenAvailable = focusSkipButtonWhenAvailable;
-=======
-    this.mediaBitrate = mediaBitrate;
     this.adUiElements = adUiElements;
->>>>>>> 23666e3a
     this.adEventListener = adEventListener;
     this.imaFactory = imaFactory;
     if (imaSdkSettings == null) {
@@ -1022,16 +996,13 @@
     if (mediaLoadTimeoutMs != TIMEOUT_UNSET) {
       adsRenderingSettings.setLoadVideoTimeout(mediaLoadTimeoutMs);
     }
-<<<<<<< HEAD
-    adsRenderingSettings.setFocusSkipButtonWhenAvailable(focusSkipButtonWhenAvailable);
-=======
     if (mediaBitrate != BITRATE_UNSET) {
       adsRenderingSettings.setBitrateKbps(mediaBitrate / 1000);
     }
+    adsRenderingSettings.setFocusSkipButtonWhenAvailable(focusSkipButtonWhenAvailable);
     if (adUiElements != null) {
       adsRenderingSettings.setUiElements(adUiElements);
     }
->>>>>>> 23666e3a
 
     // Set up the ad playback state, skipping ads based on the start position as required.
     long[] adGroupTimesUs = getAdGroupTimesUs(adsManager.getAdCuePoints());
