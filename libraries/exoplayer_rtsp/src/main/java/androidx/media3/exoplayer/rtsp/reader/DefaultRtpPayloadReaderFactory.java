/*
 * Copyright 2020 The Android Open Source Project
 *
 * Licensed under the Apache License, Version 2.0 (the "License");
 * you may not use this file except in compliance with the License.
 * You may obtain a copy of the License at
 *
 *      http://www.apache.org/licenses/LICENSE-2.0
 *
 * Unless required by applicable law or agreed to in writing, software
 * distributed under the License is distributed on an "AS IS" BASIS,
 * WITHOUT WARRANTIES OR CONDITIONS OF ANY KIND, either express or implied.
 * See the License for the specific language governing permissions and
 * limitations under the License.
 */

package androidx.media3.exoplayer.rtsp.reader;

import static androidx.media3.common.util.Assertions.checkNotNull;

import androidx.annotation.Nullable;
import androidx.media3.common.MimeTypes;
import androidx.media3.common.util.UnstableApi;
import androidx.media3.exoplayer.rtsp.RtpPayloadFormat;

/** Default {@link RtpPayloadReader.Factory} implementation. */
@UnstableApi
/* package */ public final class DefaultRtpPayloadReaderFactory
    implements RtpPayloadReader.Factory {

  @Override
  @Nullable
  public RtpPayloadReader createPayloadReader(RtpPayloadFormat payloadFormat) {
    switch (checkNotNull(payloadFormat.format.sampleMimeType)) {
      case MimeTypes.AUDIO_AC3:
        return new RtpAc3Reader(payloadFormat);
      case MimeTypes.AUDIO_AAC:
        return new RtpAacReader(payloadFormat);
<<<<<<< HEAD
      case MimeTypes.VIDEO_H263:
        return new RtpH263Reader(payloadFormat);
=======
      case MimeTypes.AUDIO_AMR_NB:
      case MimeTypes.AUDIO_AMR_WB:
        return new RtpAmrReader(payloadFormat);
      case MimeTypes.AUDIO_RAW:
      case MimeTypes.AUDIO_ALAW:
      case MimeTypes.AUDIO_MLAW:
        return new RtpPcmReader(payloadFormat);
>>>>>>> 6708b43b
      case MimeTypes.VIDEO_H264:
        return new RtpH264Reader(payloadFormat);
      case MimeTypes.VIDEO_H265:
        return new RtpH265Reader(payloadFormat);
      case MimeTypes.VIDEO_MP4V:
        return new RtpMpeg4Reader(payloadFormat);
      case MimeTypes.VIDEO_VP8:
        return new RtpVp8Reader(payloadFormat);
      default:
        // No supported reader, returning null.
    }
    return null;
  }
}<|MERGE_RESOLUTION|>--- conflicted
+++ resolved
@@ -36,10 +36,6 @@
         return new RtpAc3Reader(payloadFormat);
       case MimeTypes.AUDIO_AAC:
         return new RtpAacReader(payloadFormat);
-<<<<<<< HEAD
-      case MimeTypes.VIDEO_H263:
-        return new RtpH263Reader(payloadFormat);
-=======
       case MimeTypes.AUDIO_AMR_NB:
       case MimeTypes.AUDIO_AMR_WB:
         return new RtpAmrReader(payloadFormat);
@@ -47,7 +43,8 @@
       case MimeTypes.AUDIO_ALAW:
       case MimeTypes.AUDIO_MLAW:
         return new RtpPcmReader(payloadFormat);
->>>>>>> 6708b43b
+      case MimeTypes.VIDEO_H263:
+        return new RtpH263Reader(payloadFormat);
       case MimeTypes.VIDEO_H264:
         return new RtpH264Reader(payloadFormat);
       case MimeTypes.VIDEO_H265:
